from __future__ import annotations

from pathlib import Path
<<<<<<< HEAD
from typing import TYPE_CHECKING, Union, List, Optional, cast
=======
from typing import TYPE_CHECKING, Union, cast
>>>>>>> f315c525

import tomlkit
from pydantic import BaseSettings, Extra, Field

from ._proxy import LazyProxy

if TYPE_CHECKING:
    from pydantic.env_settings import SettingsSourceCallable


class DefaultConfig(BaseSettings):
    # CLI version
    # TODO: if this version changes but the engine version
    #       doesn't change then the CLI is incorrectly cached
    prisma_version: str = '3.13.0'

    # Engine binary versions can be found under https://github.com/prisma/prisma-engine/commits/main
    expected_engine_version: str = Field(
        env='PRISMA_EXPECTED_ENGINE_VERSION',
        default='efdf9b1183dddfd4258cd181a72125755215ab7b',
    )

    # Where to store the downloaded binaries
    binary_cache_dir: Union[Path, None] = Field(
        env='PRISMA_BINARY_CACHE_DIR',
        default=None,
    )

    # Temporary workaround to support setting the binary platform until it can be properly implemented
    binary_platform: Optional[str] = Field(env='PRISMA_BINARY_PLATFORM')

    # Whether or not to use the global node installation (if available)
    use_global_node: bool = Field(env='PRISMA_USE_GLOBAL_NODE', default=True)

    # Whether or not to use the `nodejs-bin` package (if installed)
    use_nodejs_bin: bool = Field(env='PRISMA_USE_NODEJS_BIN', default=True)

    # Extra arguments to pass to nodeenv, arguments are passed after the path, e.g. python -m nodeenv <path> <extra args>
    nodeenv_extra_args: List[str] = Field(
        env='PRISMA_NODEENV_EXTRA_ARGS',
        default_factory=list,
    )

    # Where to download nodeenv to, defaults to ~/.cache/prisma-nodeenv
    nodeenv_cache_dir: Path = Field(
        env='PRISMA_NODEENV_CACHE_DIR',
        default_factory=lambda: Path.home() / '.cache' / 'prisma-nodeenv',
    )

    class Config(BaseSettings.Config):
        extra: Extra = Extra.ignore

        @classmethod
        def customise_sources(
            cls,
            init_settings: SettingsSourceCallable,
            env_settings: SettingsSourceCallable,
            file_secret_settings: SettingsSourceCallable,
        ) -> tuple[SettingsSourceCallable, ...]:
            # prioritise env settings over init settings
            return env_settings, init_settings, file_secret_settings


class Config(DefaultConfig):
    binary_cache_dir: Path

    @classmethod
    def from_base(cls, config: DefaultConfig) -> Config:
        if config.binary_cache_dir is None:
            config.binary_cache_dir = (
                Path.home()
                / '.cache'
                / 'prisma-binaries'
                / config.prisma_version
                / config.expected_engine_version
            )

        return cls.parse_obj(config.dict())

    @classmethod
    def load(cls, path: Path | None = None) -> Config:
        if path is None:
            path = Path('pyproject.toml')

        if path.exists():
            config = (
                tomlkit.loads(path.read_text())
                .get('tool', {})
                .get('prisma', {})
            )
        else:
            config = {}

        return cls.from_base(DefaultConfig.parse_obj(config))


class LazyConfigProxy(LazyProxy[Config]):
    def __load__(self) -> Config:
        return Config.load()


config: Config = cast(Config, LazyConfigProxy())<|MERGE_RESOLUTION|>--- conflicted
+++ resolved
@@ -1,11 +1,7 @@
 from __future__ import annotations
 
 from pathlib import Path
-<<<<<<< HEAD
-from typing import TYPE_CHECKING, Union, List, Optional, cast
-=======
-from typing import TYPE_CHECKING, Union, cast
->>>>>>> f315c525
+from typing import TYPE_CHECKING, Union, Optional, List, cast
 
 import tomlkit
 from pydantic import BaseSettings, Extra, Field
