{% include '_header.py.jinja' %}
{% from '_utils.py.jinja' import is_async, maybe_async_def, maybe_await, methods, operations, recursive_types, active_provider with context %}
# -- template client.py.jinja --
from pathlib import Path
from types import TracebackType

from . import types, models, errors, actions
from .types import DatasourceOverride, HttpConfig
from ._types import BaseModelT
from .engine import AbstractEngine, QueryEngine
from .builder import QueryBuilder
from .generator.models import EngineType, OptionalValueFromEnvVar, BinaryPaths


__all__ = (
    'ENGINE_TYPE',
    'SCHEMA_PATH',
    'BINARY_PATHS',
    'Batch',
    'Prisma',
    'Client',
    'load_env',
    'register',
    'get_client',
)

SCHEMA = '''
{{ datamodel }}
'''
<<<<<<< HEAD
SCHEMA_PATH = Path('{{ schema_path }}')
=======
SCHEMA_PATH = Path('{{ schema_path.as_posix() }}')

>>>>>>> 7bee4e5b
ENGINE_TYPE: EngineType = EngineType.{{ generator.config.engine_type }}
BINARY_PATHS = BinaryPaths.parse_obj({{ binary_paths.dict(by_alias=True) }})

RegisteredClient = Union['Prisma', Callable[[], 'Prisma']]
_registered_client: Optional[RegisteredClient] = None


class UseClientDefault:
    """For certain parameters such as `timeout=...` we can make our intent more clear
    by typing the parameter with this class rather than using None, for example:

    ```py
    def connect(timeout: Union[int, UseClientDefault] = UseClientDefault()) -> None: ...
    ```

    relays the intention more clearly than:

    ```py
    def connect(timeout: Optional[int] = None) -> None: ...
    ```

    This solution also allows us to indicate an "unset" state that is uniquely distinct
    from `None` which may be useful in the future.
    """


_USE_CLIENT_DEFAULT = UseClientDefault()


def load_env(*, override: bool = False, **kwargs: Any) -> None:
    """Load environemntal variables from dotenv files

    Loads from the following files relative to the current
    working directory:

    - .env
    - prisma/.env
    """
    from dotenv import load_dotenv

    load_dotenv('.env', override=override, **kwargs)
    load_dotenv('prisma/.env', override=override, **kwargs)


def register(client: RegisteredClient) -> None:
    """Register a client instance to be retrieved by `get_client()`

    This function _must_ only be called once, preferrably as soon as possible
    to avoid any potentially confusing errors with threads or processes.
    """
    global _registered_client

    if _registered_client is not None:
        raise errors.ClientAlreadyRegisteredError()

    if not isinstance(client, Prisma) and not callable(client):
        raise TypeError(
            f'Expected either a {Prisma} instance or a function that returns a {Prisma} but got {client} instead.'
        )

    _registered_client = client


def get_client() -> 'Prisma':
    """Get the registered client instance

    Raises errors.ClientNotRegisteredError() if no client instance has been registered.
    """
    registered = _registered_client
    if registered is None:
        raise errors.ClientNotRegisteredError() from None

    if isinstance(registered, Prisma):
        return registered

    client = registered()
    if not isinstance(client, Prisma):  # pyright: ignore[reportUnnecessaryIsInstance]
        raise TypeError(
            f'Registered function returned {client} instead of a {Prisma} instance.'
        )

    return client


class Prisma:
    {% for model in dmmf.datamodel.models %}
    {% if recursive_types %}
    {{ model.name.lower() }}: 'actions.{{ model.name }}Actions[models.{{ model.name }}]'
    {% else %}
    {{ model.name.lower() }}: 'actions.{{ model.name }}Actions'
    {% endif %}
    {% endfor %}

    __slots__ = (
        {% for model in dmmf.datamodel.models %}
        '{{ model.name.lower() }}',
        {% endfor %}
        '__engine',
        '_active_provider',
        '_log_queries',
        '_datasource',
        '_connect_timeout',
        '_http_config',
    )

    def __init__(
        self,
        *,
        use_dotenv: bool = True,
        log_queries: bool = False,
        auto_register: bool = False,
        datasource: Optional[DatasourceOverride] = None,
        connect_timeout: int = 10,
        http: Optional[HttpConfig] = None,
    ) -> None:
        {% for model in dmmf.datamodel.models %}
        {% if recursive_types %}
        self.{{ model.name.lower() }} = actions.{{ model.name }}Actions[models.{{ model.name }}](self, models.{{ model.name }})
        {% else %}
        self.{{ model.name.lower() }} = actions.{{ model.name }}Actions(self, models.{{ model.name }})
        {% endif %}
        {% endfor %}
        self.__engine: Optional[AbstractEngine] = None
        self._active_provider = '{{ active_provider }}'
        self._log_queries = log_queries
        self._datasource = datasource
        self._connect_timeout = connect_timeout
        self._http_config: HttpConfig = http or {}

        if use_dotenv:
            load_env()

        if auto_register:
            register(self)

    def __del__(self) -> None:
        if self.__engine is not None:
            self.__engine.stop()
            self.__engine = None


    {% if is_async %}
    async def __aenter__(self) -> 'Prisma':
        await self.connect()
        return self

    async def __aexit__(
        self,
        exc_type: Optional[Type[BaseException]],
        exc: Optional[BaseException],
        exc_tb: Optional[TracebackType],
    ) -> None:
        if self.is_connected():
            await self.disconnect()
    {% else %}
    def __enter__(self) -> 'Prisma':
        self.connect()
        return self

    def __exit__(
        self,
        exc_type: Optional[Type[BaseException]],
        exc: Optional[BaseException],
        exc_tb: Optional[TracebackType],
    ) -> None:
        if self.is_connected():
            self.disconnect()
    {% endif %}

    def is_connected(self) -> bool:
        """Returns True if the client is connected to the query engine, False otherwise."""
        return self.__engine is not None

    {{ maybe_async_def }}connect(
        self,
        timeout: Union[int, UseClientDefault] = _USE_CLIENT_DEFAULT,
    ) -> None:
        """Connect to the Prisma query engine.

        It is required to call this before accessing data.
        """
        if isinstance(timeout, UseClientDefault):
            timeout = self._connect_timeout

        if self.__engine is None:
            self.__engine = self._create_engine(dml=SCHEMA)

        datasources: Optional[List[types.DatasourceOverride]] = None
        if self._datasource is not None:
            ds = self._datasource.copy()
            ds.setdefault('name', '{{ datasources[0].name }}')
            datasources = [ds]
        {% if active_provider == 'sqlite' %}
        else:
            # Override the default SQLite path to protect against
            # https://github.com/RobertCraigie/prisma-client-py/issues/409
            datasources = [self._make_sqlite_datasource()]
        {% endif %}

        {{ maybe_await }}self.__engine.connect(
            timeout=timeout,
            datasources=datasources,
        )

    {{ maybe_async_def }}disconnect(self) -> None:
        """Disconnect the Prisma query engine."""
        if self.__engine is not None:
            {% if is_async %}
            self.__engine.close()
            {{ maybe_await }}self.__engine.aclose()
            {% else %}
            self.__engine.stop()
            {% endif %}
            self.__engine = None

    {% if active_provider != 'mongodb' %}
    {{ maybe_async_def }}execute_raw(self, query: LiteralString, *args: Any) -> int:
        resp = {{ maybe_await }}self._execute(
            operation='{{ operations.execute_raw }}',
            method='{{ methods.execute_raw }}',
            arguments={
                'query': query,
                'parameters': args,
            }
        )
        return int(resp['data']['result'])

    @overload
    {{ maybe_async_def }}query_first(self, query: LiteralString, *args: Any) -> Any:
        ...

    @overload
    {{ maybe_async_def }}query_first(self, query: LiteralString, *args: Any, model: Type[BaseModelT]) -> Optional[BaseModelT]:
        ...

    {{ maybe_async_def }}query_first(
        self, query: LiteralString, *args: Any, model: Optional[Type[BaseModelT]] = None
    ) -> Union[Optional[BaseModelT], Any]:
        if model is not None:
            results = {{ maybe_await }}self.query_raw(query, *args, model=model)
        else:
            results = {{ maybe_await }}self.query_raw(query, *args)

        if not results:
            return None

        return results[0]

    @overload
    {{ maybe_async_def }}query_raw(self, query: LiteralString, *args: Any) -> Any:
        ...

    @overload
    {{ maybe_async_def }}query_raw(self, query: LiteralString, *args: Any, model: Type[BaseModelT]) -> List[BaseModelT]:
        ...

    {{ maybe_async_def }}query_raw(
        self, query: LiteralString, *args: Any, model: Optional[Type[BaseModelT]] = None
    ) -> Union[List[BaseModelT], Any]:
        resp = {{ maybe_await }}self._execute(
            operation='{{ operations.query_raw }}',
            method='{{ methods.query_raw }}',
            arguments={
                'query': query,
                'parameters': args,
            }
        )
        result = resp['data']['result']
        if model is not None:
            return [model.parse_obj(r) for r in result]
        return result
    {% endif %}

    def batch_(self) -> 'Batch':
        """Returns a context manager for grouping write queries into a single transaction."""
        return Batch(client=self)

    # TODO: don't return Any
    {{ maybe_async_def }}_execute(
        self,
        method: str,
        operation: str,
        arguments: Dict[str, Any],
        model: Optional[str] = None,
        root_selection: Optional[List[str]] = None
    ) -> Any:
        builder = QueryBuilder(
            operation=operation,
            method=method,
            model=model,
            arguments=arguments,
            root_selection=root_selection,
        )
        return {{ maybe_await }}self._engine.query(builder.build())

    def _create_engine(self, dml: str = SCHEMA) -> AbstractEngine:
        if ENGINE_TYPE == EngineType.binary:
            return QueryEngine(dml=dml, log_queries=self._log_queries, **self._http_config)

        raise NotImplementedError(f'Unsupported engine type: {ENGINE_TYPE}')

    @property
    def _engine_class(self) -> Type[AbstractEngine]:
        if ENGINE_TYPE == EngineType.binary:
            return QueryEngine
        else:  # pragma: no cover
            raise RuntimeError(f'Unhandled engine type: {ENGINE_TYPE}')

    @property
    def _engine(self) -> AbstractEngine:
        engine = self.__engine
        if engine is None:
            raise errors.ClientNotConnectedError()
        return engine

    def _make_sqlite_datasource(self) -> DatasourceOverride:
        return {
            'name': '{{ datasources[0].name }}',
            'url': self._make_sqlite_url(self._default_datasource['url']),
        }

    def _make_sqlite_url(self, url: str, *, relative_to: Path = SCHEMA_PATH.parent) -> str:
        url_path = url.lstrip('file:').lstrip('sqlite:')
        if url_path == url:
            return url

        if Path(url_path).is_absolute():
            return url

        return f'file:{relative_to.joinpath(url_path).resolve()}'

    @property
    def _default_datasource(self) -> DatasourceOverride:
        return {
            'name': '{{ datasources[0].name }}',
            'url': OptionalValueFromEnvVar(**{{ datasources[0].url.dict(by_alias=True) }}).resolve(),
        }


# TODO: this should return the results as well
# TODO: don't require copy-pasting arguments between actions and batch actions
class Batch:
    {% for model in dmmf.datamodel.models %}
    {{ model.name.lower() }}: '{{ model.name }}BatchActions'
    {% endfor %}

    def __init__(self, client: Prisma) -> None:
        self.__client = client
        self.__queries: List[str] = []
        self._active_provider = client._active_provider
        {% for model in dmmf.datamodel.models %}
        self.{{ model.name.lower() }} = {{ model.name }}BatchActions(self)
        {% endfor %}

    def _add(self, **kwargs: Any) -> None:
        builder = QueryBuilder(**kwargs)
        self.__queries.append(builder.build_query())

    {{ maybe_async_def }}commit(self) -> None:
        """Execute the queries"""
        # TODO: normalise this, we should still call client._execute
        from .builder import dumps

        queries = self.__queries
        self.__queries = []

        payload = {
            'batch': [
                {
                    'query': query,
                    'variables': {},
                }
                for query in queries
            ],
            'transaction': True,
        }
        {{ maybe_await }}self.__client._engine.query(dumps(payload))

    {% if is_async %}
    async def __aenter__(self) -> 'Batch':
        return self

    async def __aexit__(
        self,
        exc_type: Optional[Type[BaseException]],
        exc: Optional[BaseException],
        exc_tb: Optional[TracebackType],
    ) -> None:
        if exc is None:
            await self.commit()
    {% else %}
    def __enter__(self) -> 'Batch':
        return self

    def __exit__(
        self,
        exc_type: Optional[Type[BaseException]],
        exc: Optional[BaseException],
        exc_tb: Optional[TracebackType],
    ) -> None:
        if exc is None:
            self.commit()
    {% endif %}

{% for model in dmmf.datamodel.models %}

# NOTE: some arguments are meaningless in this context but are included
# for completeness sake
class {{ model.name }}BatchActions:
    def __init__(self, batcher: Batch) -> None:
        self._batcher = batcher

    def create(
        self,
        data: types.{{ model.name }}CreateInput,
        include: Optional[types.{{ model.name}}Include] = None
    ) -> None:
        self._batcher._add(
            operation='{{ operations.create }}',
            method='{{ methods.create }}',
            model='{{ model.name }}',
            arguments={
                'data': data,
                'include': include,
            },
        )

    def create_many(
        self,
        data: List[types.{{ model.name }}CreateWithoutRelationsInput],
        *,
        skip_duplicates: Optional[bool] = None,
    ) -> None:
        if self._batcher._active_provider == 'sqlite':
            raise errors.UnsupportedDatabaseError('sqlite', 'create_many()')

        self._batcher._add(
            operation='{{ operations.create_many }}',
            method='{{ methods.create_many }}',
            model='{{ model.name }}',
            arguments={
                'data': data,
                'skipDuplicates': skip_duplicates,
            },
            root_selection=['count'],
        )

    def delete(
        self,
        where: types.{{ model.name }}WhereUniqueInput,
        include: Optional[types.{{ model.name}}Include] = None,
    ) -> None:
        self._batcher._add(
            operation='{{ operations.delete }}',
            method='{{ methods.delete }}',
            model='{{ model.name }}',
            arguments={
                'where': where,
                'include': include,
            },
        )

    def update(
        self,
        data: types.{{ model.name }}UpdateInput,
        where: types.{{ model.name }}WhereUniqueInput,
        include: Optional[types.{{ model.name}}Include] = None
    ) -> None:
        self._batcher._add(
            operation='{{ operations["update"] }}',
            method='{{ methods["update"] }}',
            model='{{ model.name }}',
            arguments={
                'data': data,
                'where': where,
                'include': include,
            },
        )

    def upsert(
        self,
        where: types.{{ model.name }}WhereUniqueInput,
        data: types.{{ model.name }}UpsertInput,
        include: Optional[types.{{ model.name}}Include] = None,
    ) -> None:
        self._batcher._add(
            operation='{{ operations.upsert }}',
            method='{{ methods.upsert }}',
            model='{{ model.name }}',
            arguments={
                'where': where,
                'include': include,
                'create': data.get('create'),
                'update': data.get('update'),
            },
        )

    def update_many(
        self,
        data: types.{{ model.name }}UpdateManyMutationInput,
        where: types.{{ model.name }}WhereInput,
    ) -> None:
        self._batcher._add(
            operation='{{ operations.update_many }}',
            method='{{ methods.update_many }}',
            model='{{ model.name }}',
            arguments={'data': data, 'where': where,},
            root_selection=['count'],
        )

    def delete_many(
        self,
        where: Optional[types.{{ model.name }}WhereInput] = None,
    ) -> None:
        self._batcher._add(
            operation='{{ operations.delete_many }}',
            method='{{ methods.delete_many }}',
            model='{{ model.name }}',
            arguments={'where': where},
            root_selection=['count'],
        )


{% endfor %}

Client = Prisma<|MERGE_RESOLUTION|>--- conflicted
+++ resolved
@@ -27,12 +27,7 @@
 SCHEMA = '''
 {{ datamodel }}
 '''
-<<<<<<< HEAD
-SCHEMA_PATH = Path('{{ schema_path }}')
-=======
 SCHEMA_PATH = Path('{{ schema_path.as_posix() }}')
-
->>>>>>> 7bee4e5b
 ENGINE_TYPE: EngineType = EngineType.{{ generator.config.engine_type }}
 BINARY_PATHS = BinaryPaths.parse_obj({{ binary_paths.dict(by_alias=True) }})
 
