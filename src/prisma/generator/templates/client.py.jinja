--- conflicted
+++ resolved
@@ -9,12 +9,8 @@
 from ._types import BaseModelT
 from .engine import AbstractEngine, QueryEngine
 from .builder import QueryBuilder
-<<<<<<< HEAD
 from .generator.models import EngineType, OptionalValueFromEnvVar, BinaryPaths
-=======
-from .generator.models import EngineType, OptionalValueFromEnvVar
 from ._compat import removeprefix
->>>>>>> f9b8a098
 
 
 __all__ = (
