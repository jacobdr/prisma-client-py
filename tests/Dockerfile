# NOTE: This dockerfile should only be used for internal testing purposes
# and should not form the basis of an official image pushed out
# to a registry
ARG PYTHON_VERSION=3.10
ARG OS_DISTRO=slim-bullseye

FROM python:${PYTHON_VERSION}-${OS_DISTRO}

# These are are own build args recorded as env variables
ARG OS_DISTRO
ENV OS_DISTRO=${OS_DISTRO}
ENV PRISMA_USER_ID=9999

# These are provided by Docker
ARG BUILDPLATFORM
ARG BUILDOS
ARG BUILDARCH
ARG BUILDVARIANT
ARG TARGETPLATFORM
ARG TARGETOS
ARG TARGETARCH

ENV DOCKER_BUILDPLATFORM=${BUILDPLATFORM}
ENV DOCKER_BUILDOS=${BUILDOS}
ENV DOCKER_BUILDARCH=${BUILDARCH}
ENV DOCKER_BUILDVARIANT=${BUILDVARIANT}
ENV DOCKER_TARGETPLATFORM=${TARGETPLATFORM}
ENV DOCKER_TARGETOS=${TARGETOS}
ENV DOCKER_TARGETARCH=${TARGETARCH}

# TODO: Using the slim variant is a bit hackier. Better to
# cat and grep /etc/*release*. Also, the [[ ]] command
# is a bash thing so thats why we subshell for the test
RUN \
    if [[ $OS_DISTRO =~ alpine ]]; then \
    adduser -u ${PRISMA_USER_ID} -D prisma; \
    apk add gcc musl-dev yaml-dev yaml libffi-dev; \
    elif bash -c "[[ ${OS_DISTRO} =~ slim ]]"; then \
    useradd --create-home --uid ${PRISMA_USER_ID} --shell /bin/bash prisma; \
    else \
    echo "Unrecognized distro $OS_DISTRO"; \
    exit 99; \
    fi

USER prisma
WORKDIR /home/prisma/prisma-client-py
ENV PATH="/home/prisma/.local/bin:${PATH}"

COPY --chown=prisma:prisma . .

<<<<<<< HEAD
RUN pip install .[dev]
=======
RUN pip install --upgrade pip && \
    pip install .[dev]
>>>>>>> 754b1e4a

# This has the side-effect of downing the prisma binaries
# and will fail if the CLI cannot get run
RUN prisma -v

# Very light-weight test that CLI generation works
RUN prisma generate --schema ./tests/data/schema.prisma

# Ensure all combinations of non-global Node resolvers work
RUN nox -s test -p 3.10 -- tests/test_node<|MERGE_RESOLUTION|>--- conflicted
+++ resolved
@@ -48,12 +48,8 @@
 
 COPY --chown=prisma:prisma . .
 
-<<<<<<< HEAD
-RUN pip install .[dev]
-=======
 RUN pip install --upgrade pip && \
     pip install .[dev]
->>>>>>> 754b1e4a
 
 # This has the side-effect of downing the prisma binaries
 # and will fail if the CLI cannot get run
