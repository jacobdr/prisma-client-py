# NOTE: This dockerfile should only be used for internal testing purposes
# and should not form the basis of an official image pushed out
# to a registry

FROM winamd64/python:3.10

ENV PRISMA_PY_DEBUG=1

WORKDIR /home/prisma/prisma-client-py

RUN pip install certifi

# Santity check of powershell invocation
RUN python -c \"import certifi; certifi.where()\"

# https://learn.microsoft.com/en-us/powershell/module/pki/import-certificate?view=windowsserver2022-ps
# Import to the system root -- this should be enough?
RUN Set-PSDebug -Trace 2; \
    $CERTIFI_LOCATION = python -c \"import certifi; print(certifi.where())\"; \
    Import-Certificate \
    -FilePath $CERTIFI_LOCATION \
    -CertStoreLocation Cert:\LocalMachine\Root\;

# Imports the cert into the "local" trust store, whatever that means (user specific?)
# This is currently not working
# RUN Set-PSDebug -Trace 2; \
#     $CERTIFI_LOCATION = python -c \"import certifi; print(certifi.where())\"; \
#     Import-Certificate \
#     -FilePath $CERTIFI_LOCATION;

COPY . .

RUN pip install .[dev]
<<<<<<< HEAD

# TODO: necessary
RUN pip install python-certifi-win32
=======
>>>>>>> 754b1e4a

# This has the side-effect of downing the prisma binaries
# and will fail if the CLI cannot get run
RUN prisma -v

# Very light-weight test that CLI generation works
RUN prisma generate --schema ./tests/data/schema.prisma

# Ensure all combinations of non-global Node resolvers work
RUN nox -s test -p 3.10 -- tests/test_node<|MERGE_RESOLUTION|>--- conflicted
+++ resolved
@@ -21,22 +21,9 @@
     -FilePath $CERTIFI_LOCATION \
     -CertStoreLocation Cert:\LocalMachine\Root\;
 
-# Imports the cert into the "local" trust store, whatever that means (user specific?)
-# This is currently not working
-# RUN Set-PSDebug -Trace 2; \
-#     $CERTIFI_LOCATION = python -c \"import certifi; print(certifi.where())\"; \
-#     Import-Certificate \
-#     -FilePath $CERTIFI_LOCATION;
-
 COPY . .
 
 RUN pip install .[dev]
-<<<<<<< HEAD
-
-# TODO: necessary
-RUN pip install python-certifi-win32
-=======
->>>>>>> 754b1e4a
 
 # This has the side-effect of downing the prisma binaries
 # and will fail if the CLI cannot get run
