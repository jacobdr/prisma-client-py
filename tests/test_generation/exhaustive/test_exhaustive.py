--- conflicted
+++ resolved
@@ -78,13 +78,8 @@
                 f'schema_path_matcher expected data to be a `str` but received {type(data)} instead.'
             )
 
-<<<<<<< HEAD
         data = data.replace(
-            f"Path('{schema_path.absolute()}')",
-=======
-        return data.replace(
             f"Path('{schema_path.absolute().as_posix()}')",
->>>>>>> 207b8c75
             "Path('<absolute-schema-path>')",
         )
         data = BINARY_PATH_RE.sub(
