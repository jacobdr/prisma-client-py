--- conflicted
+++ resolved
@@ -1,7 +1,7 @@
 import asyncio
 import contextlib
 from pathlib import Path
-from typing import Iterator, Optional, List, cast
+from typing import Iterator, Optional
 
 import pytest
 from _pytest.monkeypatch import MonkeyPatch
@@ -74,17 +74,10 @@
 def test_mismatched_version_error(fake_process: FakeProcess) -> None:
     """Mismatched query engine versions raises an error"""
     fake_process.register_subprocess(
-<<<<<<< HEAD
-        cast(
-            List[str],
-            [
-                utils._resolve_from_binary_paths(BINARY_PATHS.query_engine),
-                '--version',
-            ],
-        ),
-=======
-        [str(QUERY_ENGINE.path), '--version'],
->>>>>>> 207b8c75
+        [
+            str(utils._resolve_from_binary_paths(BINARY_PATHS.query_engine)),
+            '--version',
+        ],
         stdout='query-engine unexpected-hash',
     )
 
@@ -113,13 +106,8 @@
         path = utils.ensure(BINARY_PATHS.query_engine)
 
     fake_process.register_subprocess(
-<<<<<<< HEAD
-        [fake_engine, '--version'],  # type: ignore[list-item]
+        [str(fake_engine), '--version'],
         stdout=f'query-engine {config.expected_engine_version}',
-=======
-        [str(fake_engine), '--version'],
-        stdout=f'query-engine {config.engine_version}',
->>>>>>> 207b8c75
     )
     path = utils.ensure(BINARY_PATHS.query_engine)
     assert path == fake_engine
